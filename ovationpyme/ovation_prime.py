--- conflicted
+++ resolved
@@ -21,25 +21,17 @@
 
 
 class LatLocaltimeInterpolator(object):
-<<<<<<< HEAD
     def __init__(self, mlat_grid, mlt_grid, var):
         self.mlat_orig = mlat_grid
         self.mlt_orig = mlt_grid
         self.zvar = var
         n_north, n_south = np.count_nonzero(self.mlat_orig>0.), np.count_nonzero(self.mlat_orig<0.)
-=======
-    def __init__(self,mlat_grid,mlt_grid,var):
-        self.mlat_orig = mlat_grid
-        self.mlt_orig = mlt_grid
-        self.zvar = var
-        n_north,n_south = np.count_nonzero(self.mlat_orig>0.),np.count_nonzero(self.mlat_orig<0.)
->>>>>>> fd98ada4
+
         if n_south == 0.:
             self.hemisphere = 'N'
         elif n_north == 0.:
             self.hemisphere = 'S'
         else:
-<<<<<<< HEAD
             raise ValueError('Latitude grid contains northern (N={0}) and southern (N={1}) values.'.format(n_north,n_south)+\
                                                 ' Can only interpolate one hemisphere at a time.')
 
@@ -52,19 +44,6 @@
         interpd_zvar = interpolate.griddata((X0,Y0), self.zvar.flatten(), (X,Y), method=method, fill_value=0.)
         return interpd_zvar.reshape(new_mlat_grid.shape)
 
-=======
-            raise ValueError('Latitude grid contains northern (N=%d) and southern (N=%d) values.' % (n_north,n_south)+\
-                            ' Can only interpolate one hemisphere at a time.')
-
-    def interpolate(self,new_mlat_grid,new_mlt_grid,method='nearest'):
-        """ 
-        Rectangularize and Interpolate (using Linear 2D interpolation)
-        """
-        X0,Y0 = satplottools.latlt2cart(self.mlat_orig.flatten(),self.mlt_orig.flatten(),self.hemisphere)
-        X,Y = satplottools.latlt2cart(new_mlat_grid.flatten(),new_mlt_grid.flatten(),self.hemisphere)
-        interpd_zvar = interpolate.griddata((X0,Y0),self.zvar.flatten(),(X,Y),method=method,fill_value=0.)
-        return interpd_zvar.reshape(new_mlat_grid.shape)
->>>>>>> fd98ada4
 
 class BinCorrector(object):
     """
@@ -72,7 +51,6 @@
     OvationPyme results. This attempts to identify them by computing a numerical
     derivative around each ring of constant latitude.
     """
-<<<<<<< HEAD
     def __init__(self, mlat_grid, mlt_grid):
         self.mlat_grid = mlat_grid
         self.mlats = self.mlat_grid[:, 0].flatten()
@@ -148,121 +126,26 @@
         plt.close(f)
 
     def __call__(self, y):
-=======
-    def __init__(self,mlat_grid,mlt_grid):
-        self.mlat_grid = mlat_grid
-        self.mlats = self.mlat_grid[:,0].flatten()
-        self.mlt_grid = mlt_grid
-        self.mlts = self.mlt_grid[0,:].flatten()
-        self.dy_thresh = None
-
-    def fix(self,y_grid,min_mlat=49,max_mlat=75,label=''):
-        """Compute derivatives and attempt to identify bad bins
-        Assumes mlat varies along the first dimension of the gridded location
-        arrays
-        """
-        import scipy.interpolate as interp
-        debug=False
-        plot=False
-        bad_bins = np.zeros_like(y_grid,dtype=bool)
-        y_grid_corr = y_grid.copy()
-        if self.dy_thresh is None:
-            self.dy_thresh = 3.*np.nanstd(np.diff(y_grid.flatten()))
-        wraparound = lambda x,nwrap: np.concatenate([x[-1*(nwrap+1):-1],
-                                                        x,
-                                                        x[:nwrap]])
-        for i_mlat,mlat in enumerate(self.mlats):
-            if not(np.abs(mlat)>=min_mlat and np.abs(mlat)<=max_mlat):
-                if debug:
-                    print(('MLAT ring at %f mlat is not between' % (mlat)
-                          +' %f and %f' % (min_mlat,max_mlat)
-                          +' skipping'))
-                continue
-            mlts_nowrap = self.mlt_grid[i_mlat,:].copy()
-            mlts_nowrap[mlts_nowrap<0]+=24
-            mlts_nowrap[-1]=23.9
-            y = y_grid[i_mlat,:]
-            #Wrap around first and last nwarp indicies in MLT
-            #this prevents out of bounds errors in the spline/derviative
-            nwrap = 4 # Pchip is cubic so order+1
-            mlts = wraparound(mlts_nowrap,nwrap)
-            mlts[:nwrap] -= 24. #to keep mlt in increasing order
-            mlts[-1*nwrap:] += 24.
-            y = wraparound(y,nwrap)
-            #y_i = interp.PchipInterpolator(mlts,y)
-            dy = np.diff(np.concatenate([ y[:1] , y ])) # compute 1st derivative of spline
-            i_dy = interp.interp1d(mlts,dy,kind='nearest')
-            mlt_mask = np.ones_like(mlts,dtype=bool)
-            for i_mlt,mlt in enumerate(mlts_nowrap.flatten()):
-                if np.abs( i_dy(mlt) ) > self.dy_thresh:
-                    bad_bins[i_mlat,i_mlt] = True
-                    mlt_mask[i_mlt+nwrap] = False
-            y_corr_i = interp.PchipInterpolator(mlts[mlt_mask],y[mlt_mask])
-            y_corr = y_corr_i(mlts)
-            y_grid_corr[i_mlat,:] = y_corr_i(mlts_nowrap)
-            if plot:
-                self.plot_single_spline(mlat,mlts,
-                                        y,dy,mlt_mask,y_corr,label=label)
-        n_bad = len(np.flatnonzero(bad_bins))
-        print('Bincorrect removed %d bad bins' % (n_bad))
-        return y_grid_corr
-            
-    def plot_single_spline(self,mlat,mlts,
-                                y,dy,mlt_mask,y_corr,label=''):
-        import matplotlib.pyplot as plt
-        import os
-        f = plt.figure(figsize=(8,6))
-        ax = f.add_subplot(111)
-        ax.plot(mlts,y,'bo',label='data')
-        ax.plot(mlts,dy,'r-',label='Deriv') 
-        bad_bins = np.logical_not(mlt_mask)
-        ax.plot(mlts,y_corr,'g.',label='After Correction')
-        ax.plot(mlts[bad_bins],y[bad_bins],'rx',
-            label='Bad@dy>%.1f' % (self.dy_thresh))
-        ax.set_title('Spline fit (mlat=%.1f)' % (mlat))
-        ax.set_xlabel('MLT')
-        ax.legend()
-        if not os.path.exists('/tmp/ovationpyme'):
-            os.makedirs('/tmp/ovationpyme')
-        f.savefig('/tmp/ovationpyme/ovationpyme_spline_%s_%d.png' % (
-                                                        label,
-                                                        np.floor(mlat*10)))
-        plt.close(f)
-
-    def __call__(self,y):
->>>>>>> fd98ada4
         """
 
         """
         return self.fix(y)
-<<<<<<< HEAD
-
-=======
->>>>>>> fd98ada4
 
 class ConductanceEstimator(object):
     """
     Implements the 'Robinson Formula'
     for estimating Pedersen and Hall height integrated
     conductivity (conducance) from
-<<<<<<< HEAD
     average electron energy and
     total electron energy flux
     (assumes a Maxwellian electron energy distribution)
     """
     def __init__(self, start_dt, end_dt, fluxtypes=['diff', 'mono', 'wave']):
-=======
-    average electron energy and 
-    total electron energy flux 
-    (assumes a Maxwellian electron energy distribution)
-    """
-    def __init__(self,start_dt,end_dt,fluxtypes=['diff','mono','wave']):
->>>>>>> fd98ada4
+
         #Use diffuse aurora only
         self.numflux_estimator = {}
         self.eavg_estimator = {}
         for fluxtype in fluxtypes:
-<<<<<<< HEAD
             self.numflux_estimator[fluxtype] = FluxEstimator(fluxtype, 'electron number flux', start_dt=start_dt, end_dt=end_dt)
             #self.energyflux_estimator = FluxEstimator('diff', 'electron energy flux', start_dt=start_dt, end_dt=end_dt)
             self.eavg_estimator[fluxtype] = FluxEstimator(fluxtype, 'electron average energy', start_dt=start_dt, end_dt=end_dt)
@@ -295,42 +178,6 @@
     #    return fixed_numflux,fixed_eavg
 
     def get_closest_f107(self, dt):
-=======
-            self.numflux_estimator[fluxtype] = FluxEstimator(fluxtype,'electron number flux',start_dt=start_dt,end_dt=end_dt)
-            #self.energyflux_estimator = FluxEstimator('diff','electron energy flux',start_dt=start_dt,end_dt=end_dt)
-            self.eavg_estimator[fluxtype] = FluxEstimator(fluxtype,'electron average energy',start_dt=start_dt,end_dt=end_dt)
-
-        #Need hourly omni data for F10.7
-        self.oi = geospacepy.omnireader.omni_interval(start_dt,end_dt,'hourly',silent=True) 
-        self.omjd = special_datetime.datetimearr2jd(self.oi['Epoch'])
-        self.omf107 = self.oi['F10_INDEX']
-
-    """
-    def remove_bad_bins(self,numflux,eavg,max_replace=10):
-        flat_nflux = numflux.flatten()
-        flat_eavg = eavg.flatten()
-        for i in range(max_replace):
-            i_max = np.nanargmax(flat_nflux)
-            flat_nflux[i_max]=np.nan
-            flat_eavg[i_max]=np.nan
-
-        #Calculate replacement values
-        rep_nflux = np.nanmax(flat_nflux)
-        i_replace = np.nanargmin(flat_nflux-rep_nflux)
-        rep_eavg = flat_eavg[i_replace]
-        #Find and replace any bind simultaneously about the rep values
-        bad_bins = np.logical_or(flat_nflux>rep_nflux,flat_eavg>rep_eavg)
-        flat_nflux[bad_bins] = rep_nflux
-        flat_eavg[bad_bins] = rep_eavg
-        fixed_numflux = flat_nflux.reshape(numflux.shape)
-        fixed_eavg = flat_eavg.reshape(eavg.shape)
-        print("Set %d bad bins to nflux %.2e eavg %.2f" % (np.count_nonzero(bad_bins),
-                                                            rep_nflux,rep_eavg))
-        return fixed_numflux,fixed_eavg
-    """
-
-    def get_closest_f107(self,dt):
->>>>>>> fd98ada4
         """
         Finds closest F10.7 value from hourly omni data to match with datetime
         Brekke and Moen describe using the daily F10.7 in the parameterizaton, 
@@ -340,28 +187,20 @@
         imatch = np.floor(self.omjd.flatten())==np.floor(jd)
         return np.nanmean(self.omf107[imatch])
 
-<<<<<<< HEAD
     def robinson_formula(self, numflux_grid, eavg_grid):
         #From E. Cousins IDL code
         #Implement the Robinson formula
         #Assume all of the particles come in at the average energy??
-
-=======
-    def robinson_formula(self,numflux_grid,eavg_grid):
-        #From E. Cousins IDL code
-        #Implement the Robinson formula
-        #Assume all of the particles come in at the average energy??
-        
->>>>>>> fd98ada4
         energyflux_grid = numflux_grid*1.6022e-9*eavg_grid #keV to ergs, * #/(cm^2 s)
         #energyflux_grid *= 1.6022e-9
         sigp_auroral = 40.*eavg_grid/(16+eavg_grid**2) * np.sqrt(energyflux_grid)
         sigh_auroral = 0.45*eavg_grid**0.85*sigp_auroral
-<<<<<<< HEAD
         return sigp_auroral, sigh_auroral
 
     def get_conductance(self, dt, hemi='N', solar=True, auroral=True,  background_p=None, background_h=None,
-                        conductance_fluxtypes=['diff'], interp_bad_bins=True, return_dF=False):
+                        conductance_fluxtypes=['diff'], interp_bad_bins=True, 
+                        return_dF=False, return_f107=False,
+                        dnflux_bad_thresh=1.0e8, deavg_bad_thresh=.3):
         """
         Compute total conductance using Robinson formula and emperical solar conductance model
         """
@@ -380,11 +219,11 @@
                 fixer = BinCorrector(mlat_grid, mlt_grid)
 
                 #Fix numflux
-                fixer.dy_thresh = 1.0e8
+                fixer.dy_thresh = dnflux_bad_thresh
                 numflux_grid = fixer.fix(numflux_grid, label='nflux_{0}'.format(fluxtype))
 
                 #Fix avg energy
-                fixer.dy_thresh = .3
+                fixer.dy_thresh = deavg_bad_thresh
                 eavg_grid = fixer.fix(eavg_grid, label='eavg_{0}'.format(fluxtype))
 
                 #zero out lowest latitude numflux row because it makes no sense
@@ -411,72 +250,6 @@
             for sigp_auroral, sigh_auroral in zip(all_sigp_auroral, all_sigh_auroral):
                     total_sigp_sqrd += sigp_auroral**2
                     total_sigh_sqrd += sigh_auroral**2
-=======
-        return sigp_auroral,sigh_auroral
-
-    def get_conductance(self,dt,hemi='N',solar=True,auroral=True,
-                                        background_p=None,background_h=None,
-                                        conductance_fluxtypes=['diff'],
-                                        interp_bad_bins=True,
-                                        return_dF=False,
-                                        return_f107=False,
-                                        dnflux_bad_thresh=1.0e8,
-                                        deavg_bad_thresh=.3):
-        """
-        Compute total conductance using Robinson formula and emperical solar conductance model
-        """
-        print "Getting conductance with solar %s, aurora %s, fluxtypes %s, background_ped: %s, background_hall %s" % (str(solar),
-            str(auroral),str(conductance_fluxtypes),str(background_p),str(background_h))
-
-        all_sigp_auroral,all_sigh_auroral = [],[]
-        #Create a bin interpolation corrector
-        for fluxtype in conductance_fluxtypes:
-            mlat_grid,mlt_grid,numflux_grid,dF = self.numflux_estimator[fluxtype].get_flux_for_time(dt,hemi=hemi,return_dF=True)
-            #mlat_grid,mlt_grid,energyflux_grid = self.energyflux_estimator.get_flux_for_time(dt,hemi=hemi)
-            mlat_grid,mlt_grid,eavg_grid = self.eavg_estimator[fluxtype].get_flux_for_time(dt,hemi=hemi)
-            
-            if interp_bad_bins:
-                #Clean up any extremely large bins
-                fixer = BinCorrector(mlat_grid,mlt_grid)
-                
-                #Fix numflux
-                fixer.dy_thresh = dnflux_bad_thresh
-                numflux_grid = fixer.fix(numflux_grid,
-                                            label='nflux_%s' % (fluxtype))
-                #Fix avg energy
-                fixer.dy_thresh = deavg_bad_thresh
-                eavg_grid = fixer.fix(eavg_grid,
-                                            label='eavg_%s' % (fluxtype))
-
-                #zero out lowest latitude numflux row because it makes no sense
-                #has some kind of artefact at post midnight
-                bad = np.abs(mlat_grid) < 52.0
-                numflux_grid[bad] = 0.
-
-                
-            #raise RuntimeError('Debug stop!')
-
-            this_sigp_auroral,this_sigh_auroral = self.robinson_formula(numflux_grid,eavg_grid)
-            all_sigp_auroral.append(this_sigp_auroral)
-            all_sigh_auroral.append(this_sigh_auroral)
-        
-        sigp_solar,sigh_solar,f107 =  self.solar_conductance(dt,
-                                                            mlat_grid,mlt_grid,
-                                                            return_f107=True)
-        total_sigp_sqrd = np.zeros_like(sigp_solar)
-        total_sigh_sqrd = np.zeros_like(sigh_solar)
-        
-        if solar:
-            total_sigp_sqrd += sigp_solar**2
-            total_sigh_sqrd += sigh_solar**2
-            
-        if auroral:
-            #Sum up all contributions (sqrt of summed squares)
-            for sigp_auroral,sigh_auroral in zip(all_sigp_auroral,all_sigh_auroral):
-                total_sigp_sqrd += sigp_auroral**2
-                total_sigh_sqrd += sigh_auroral**2
->>>>>>> fd98ada4
-
             #sigp_auroral *= 1.5
             #sigh_auroral *= 1.5
 
@@ -488,11 +261,7 @@
             #No conductance except flat background
             sigp = total_sigp_sqrd
             sigh = total_sigh_sqrd
-<<<<<<< HEAD
-
-=======
-            
->>>>>>> fd98ada4
+
         if background_h is not None and background_p is not None:
             #Cousins et. al. 2015, nightside artificial background of 4 Siemens
             #Ellen found this to be the background nightside conductance level which
@@ -501,9 +270,12 @@
             sigp[sigp<background_p]=background_p
             sigh[sigh<background_h]=background_h
 
-<<<<<<< HEAD
-        if return_dF:
+        if return_dF and return_f107:
+            return mlat_grid, mlt_grid, sigp, sigh, dF, f107
+        elif return_dF:
             return mlat_grid, mlt_grid, sigp, sigh, dF
+        elif return_f107:
+            return mlat_grid, mlt_grid, sigp, sigh, f107
         else:
             return mlat_grid, mlt_grid, sigp, sigh
 
@@ -511,22 +283,6 @@
         """
         Estimate the solar conductance using methods from:
             Cousins, E. D. P., T. Matsuo, and A. D. Richmond (2015), Mapping
-=======
-        if return_dF and return_f107:
-            return mlat_grid,mlt_grid,sigp,sigh,dF,f107
-        elif return_dF:
-            return mlat_grid,mlt_grid,sigp,sigh,dF
-        elif return_f107:
-            return mlat_grid,mlt_grid,sigp,sigh,f107
-        else:
-            return mlat_grid,mlt_grid,sigp,sigh
-
-    def solar_conductance(self,dt,mlats,mlts,return_f107=False):
-        """
-        Estimate the solar conductance using methods from:
-        
-            Cousins, E. D. P., T. Matsuo, and A. D. Richmond (2015), Mapping 
->>>>>>> fd98ada4
             high-latitude ionospheric electrodynamics with SuperDARN and AMPERE
 
             --which cites--
@@ -540,23 +296,9 @@
         #Find the closest hourly f107 value
         #to the current time to specifiy the conductance
         f107 = self.get_closest_f107(dt)
-<<<<<<< HEAD
-        #print "F10.7 = {0}".format(f107)
-
-        #Convert from magnetic to geocentric using the AACGMv2 python library
-        flatmlats, flatmlts = mlats.flatten(), mlts.flatten()
-        #flatmlons = (flatmlts-zero_lon_mlt)/12*180.
-        flatmlons = aacgmv2.convert_mlt(flatmlts, dt, m2a=True)
-        glats, glons = aacgmv2.convert(flatmlats, flatmlons, 110.*np.ones_like(flatmlats),
-                                                                        date=dt, a2g=True, geocentric=False)
-        szas = astrodynamics2.solar_zenith_angle(dt, glats, glons)
-        szas_rad = szas/180.*np.pi
-
-        sigp, sigh = np.zeros_like(glats), np.zeros_like(glats)
-=======
         if hasattr(self,'_f107'):
-            print(('Warning: Overriding real F107 %.1f' % (f107)
-                   +'with secret instance property _f107 %.1f' % (self._f107)
+            print(('Warning: Overriding real F107 {0}'.format(f107)
+                   +'with secret instance property _f107 {0}'.format(self._f107)
                    +'this is for debugging and will not'
                    +'produce accurate results for a particular date.'))
             f107 = self._f107
@@ -566,29 +308,19 @@
         #Convert from magnetic to geocentric using the AACGMv2 python library
         flatmlats,flatmlts = mlats.flatten(),mlts.flatten()
         #flatmlons = (flatmlts-zero_lon_mlt)/12*180.
-        flatmlons = aacgmv2.convert_mlt(flatmlts,dt,m2a=True)
-        glats,glons = aacgmv2.convert(flatmlats,flatmlons,110.*np.ones_like(flatmlats),
-                                        date=dt,a2g=True,geocentric=False)
-        szas = astrodynamics2.solar_zenith_angle(dt,glats,glons)
+        flatmlons = aacgmv2.convert_mlt(flatmlts, dt, m2a=True)
+        glats,glons = aacgmv2.convert(flatmlats, flatmlons, 110.*np.ones_like(flatmlats),
+                                                                date=dt, a2g=True, geocentric=False)
+        szas = astrodynamics2.solar_zenith_angle(dt, glats, glons)
         szas_rad = szas/180.*np.pi
 
         sigp,sigh = np.zeros_like(glats),np.zeros_like(glats)
->>>>>>> fd98ada4
 
         cos65 = np.cos(65/180.*np.pi)
         sigp65  = .5*(f107*cos65)**(2./3)
         sigh65  = 1.8*np.sqrt(f107)*cos65
         sigp100 = sigp65-0.22*(100.-65.)
 
-<<<<<<< HEAD
-        in_band = szas <= 65.
-        #print "%d/%d Zenith Angles < 65" % (np.count_nonzero(in_band), len(in_band))
-        sigp[in_band] = .5*(f107*np.cos(szas_rad[in_band]))**(2./3)
-        sigh[in_band] = 1.8*np.sqrt(f107)*np.cos(szas_rad[in_band])
-
-        in_band = np.logical_and(szas >= 65., szas < 100.)
-        #print "%d/%d Zenith Angles > 65 and < 100" % (np.count_nonzero(in_band), len(in_band))
-=======
         in_band = szas <= 65. 
         #print "%d/%d Zenith Angles < 65" % (np.count_nonzero(in_band),len(in_band))
         sigp[in_band] = .5*(f107*np.cos(szas_rad[in_band]))**(2./3)
@@ -596,16 +328,10 @@
 
         in_band = np.logical_and(szas >= 65.,szas < 100.)
         #print "%d/%d Zenith Angles > 65 and < 100" % (np.count_nonzero(in_band),len(in_band)) 
->>>>>>> fd98ada4
         sigp[in_band] = sigp65-.22*(szas[in_band]-65.)
         sigh[in_band] = sigh65-.27*(szas[in_band]-65.)
 
         in_band = szas > 100.
-<<<<<<< HEAD
-        #print "%d/%d Zenith Angles > 100" % (np.count_nonzero(in_band), len(in_band))
-=======
-        #print "%d/%d Zenith Angles > 100" % (np.count_nonzero(in_band),len(in_band)) 
->>>>>>> fd98ada4
         sigp[in_band] = sigp100-.13*(szas[in_band]-100.)
         sigh[in_band] = sigh65-.27*(szas[in_band]-65.)
 
@@ -623,9 +349,10 @@
         sigp_unflat = sigp.reshape(mlats.shape)
         sigh_unflat = sigh.reshape(mlats.shape)
 
-<<<<<<< HEAD
-        return sigp_unflat, sigh_unflat
-
+        if return_f107:
+            return sigp_unflat, sigh_unflat, f107
+        else:
+            return sigp_unflat, sigh_unflat
 
 class FluxEstimator(object):
     """
@@ -638,26 +365,6 @@
     representation
     """
     def __init__(self, atype, jtype, seasonal_estimators=None, start_dt=None, end_dt=None):
-        """
-        doy - int
-            day of year
-=======
-        if return_f107:
-            return sigp_unflat,sigh_unflat,f107
-        else:
-            return sigp_unflat,sigh_unflat
-
-class FluxEstimator(object):
-    """
-    A class which estimates auroral flux
-    based on the Ovation Prime regressions,
-    at arbitrary locations and times.
-
-    Locations are in magnetic latitude and local
-    time, and are interpolated using a B-spline
-    representation
-    """
-    def __init__(self,atype,jtype,seasonal_estimators=None,start_dt=None,end_dt=None):
         """
 
         doy - int
@@ -704,9 +411,9 @@
             for season,estimator in seasonal_flux_estimators.iteritems():
                 jtype_atype_ok = jtype_atype_ok and (self.jtype == estimator.jtype and self.atype == estimator.atype)
             if not jtype_atype_ok:
-                raise RuntimeError('Auroral and flux type of SeasonalFluxEstimators do not match %s and %s!' % (self.atype,self.jtype))
-
-    def get_season_fluxes(self,dF):
+                raise RuntimeError('Auroral and flux type of SeasonalFluxEstimators do not match {0} and {1}!'.format(self.atype,self.jtype))
+
+    def get_season_fluxes(self, dF):
         """
         Extract the flux for each season and hemisphere and
         store them in a dictionary
@@ -767,13 +474,13 @@
         elif hemi=='S':
             weights = self.season_weights(365.-doy)
         else:
-            raise ValueError('Invalid hemisphere %s (use N or S)' % (hemi))
-
-        avgsw = ovation_utilities.calc_avg_solarwind(dt,oi=self.oi)
+            raise ValueError('Invalid hemisphere {0} (use N or S)'.format(hemi))
+
+        avgsw = ovation_utilities.calc_avg_solarwind(dt, oi=self.oi)
         dF = avgsw['Ec'] #Newell coupling
         if hasattr(self,'_dF'):
-            print(('Warning: Overriding real Newell Coupling %.1f' % (dF)
-                   +'with secret instance property _dF %.1f' % (self._dF)
+            print(('Warning: Overriding real Newell Coupling {0}'.format(dF)
+                   +'with secret instance property _dF {0}'.format(self._dF)
                    +'this is for debugging and will not'
                    +'produce accurate results for a particular date'))
             dF = self._dF
@@ -835,448 +542,6 @@
 
         return weight
 
-class SeasonalFluxEstimator(object):
-    """
-    A class to hold and caculate predictions from the regression coeffecients
-    which are tabulated in the data/premodel/{season}_{atype}_*.txt
-    files.
-
-    Given a particular season, type of aurora ( one of ['diff','mono','wave','ions'])
-    and type of flux, returns 
-    """
-    def __init__(self,season,atype,jtype):
-        """
-
-        season - str,['winter','spring','summer','fall']
-            season for which to load regression coeffients
->>>>>>> fd98ada4
-
-        atype - str, ['diff','mono','wave','ions']
-            type of aurora for which to load regression coeffients
-
-        jtype - int or str
-            1:"electron energy flux",
-            2:"ion energy flux",
-            3:"electron number flux",
-            4:"ion number flux",
-            5:"electron average energy",
-            6:"ion average energy"
-<<<<<<< HEAD
-
-            Type of flux you want to estimate
-
-        seasonal_estimators - dict, optional
-            A dictionary of SeasonalFluxEstimators for seasons
-            'spring','fall','summer','winter', if you
-            don't want to create them
-            (for efficiency across multi-day calls)
-        """
-        self.atype = atype #Type of aurora
-        self.jtype = jtype #Type of flux
-        if start_dt is not None and end_dt is not None:
-            self.oi = geospacepy.omnireader.omni_interval(start_dt-datetime.timedelta(days=1),
-                                                            end_dt+datetime.timedelta(days=1),
-                                                            '5min', silent=True) #Give 1 day +- buffer because we need avg SW
-            #Pre-create an omni interval (for speed if you are estimating auroral flux across many days)
-        else:
-            self.oi = None #omni_interval objects will be created on-the-fly (slow, but fine for single calls to get_flux)
-
-        seasons = ['spring', 'summer', 'fall', 'winter']
-
-        if seasonal_estimators is None:
-            #Make a seasonal estimator for each season with nonzero weight
-            self.seasonal_flux_estimators = {season:SeasonalFluxEstimator(season, atype, jtype) for season in seasons}
-        else:
-            #Ensure the passed seasonal estimators are approriate for this atype and jtype
-            for season, estimator in seasonal_flux_estimators.items():
-                jtype_atype_ok = jtype_atype_ok and (self.jtype == estimator.jtype and self.atype == estimator.atype)
-            if not jtype_atype_ok:
-                raise RuntimeError('Auroral and flux type of SeasonalFluxEstimators do not match {0} and {1}!'.format(self.atype, self.jtype))
-
-    def get_flux_for_time(self, dt, hemi='N', return_dF=False):
-        """
-        doy must be single value
-        mlats and mlts can be arbitary shape, but both must be same shape
-        """
-        doy = dt.timetuple().tm_yday
-        #if hemi == 'S':
-        #   doy = 365.-doy #Use opposite season coefficients to get southern hemisphere results
-
-        if hemi=='N':
-            weightsN = self.season_weights(doy)
-            weightsS = self.season_weights(365.-doy)
-        elif hemi=='S':
-            weightsN = self.season_weights(doy)
-            weightsS = self.season_weights(365.-doy)
-            #This is already handled in the organization of the
-            #ptype datafiles (re Betsey Mitchell)- LMK, 6-15-2017
-            #weightsN = self.season_weights(365.-doy)
-            #weightsS = self.season_weights(doy)
-
-        avgsw = ovation_utilities.calc_avg_solarwind(dt, oi=self.oi)
-        dF = avgsw['Ec']
-        seasonal_flux = {}
-        n_mlat_bins = list(self.seasonal_flux_estimators.items())[0][1].n_mlat_bins//2 #div by 2 because combined N&S hemispheres
-        n_mlt_bins = list(self.seasonal_flux_estimators.items())[0][1].n_mlt_bins
-        gridflux = np.zeros((n_mlat_bins, n_mlt_bins))
-        for season in weightsN:
-            flux_estimator = self.seasonal_flux_estimators[season]
-            grid_mlats, grid_mlts, grid_fluxN, gridmlatsS, grid_mltsS, grid_fluxS = flux_estimator.get_gridded_flux(dF)
-            gridflux += grid_fluxN*weightsN[season]+grid_fluxS*weightsS[season]
-
-        #Because we added together both hemispheres we now must divide everything by two
-        #to get the proper opposite season for other hemisphere weighting
-        gridflux *= .5
-
-        if hemi == 'S':
-            grid_mlats = -1.*grid_mlats #by default returns positive latitudes
-
-        if not return_dF:
-            return grid_mlats, grid_mlts, gridflux
-        else:
-            return grid_mlats, grid_mlts, gridflux, dF
-
-    def season_weights(self, doy):
-        """
-        Determines the relative weighting of the
-        model coeffecients for the various seasons for a particular
-        day of year (doy). Nominally, weights the seasons
-        based on the difference between the doy and the peak
-        of the season (solstice/equinox)
-
-        Returns:
-            a dictionary with a key for each season.
-            Each value in the dicionary is a float between 0 and 1
-        """
-        weight = {'winter':0., 'spring':0., 'summer':0., 'fall':0.}
-        winter_w, spring_w, summer_w, fall_w = 0., 0., 0., 0.
-
-        if doy >= 79. and doy < 171:
-            weight['summer'] = 1. - (171.-doy)/92.
-            weight['spring'] = 1. - weight['summer']
-
-        elif doy >= 171. and doy < 263.:
-            weight['fall'] = 1. - (263.-doy)/92.
-            weight['summer'] = 1. - weight['fall']
-
-        elif doy >= 263. and doy < 354.:
-            weight['winter'] = 1. - (354.-doy)/91.
-            weight['fall'] = 1. - weight['winter']
-
-        elif doy >= 354 or doy < 79:
-            #For days of year > 354, subtract 365 to get negative
-            #day of year values for computation
-            doy0 = doy- 365. if doy >= 354 else doy
-            weight['spring'] = 1. - (79.-doy0)/90.
-            weight['winter'] = 1. - weight['spring']
-
-        return weight
-=======
-        
-        """
-        nmlt = 96                           #number of mag local times in arrays (resolution of 15 minutes)
-        nmlat = 160                         #number of mag latitudes in arrays (resolution of 1/4 of a degree (.25))
-        ndF = 12                            #number of coupling strength bins
-        self.jtype,self.atype = jtype,atype
-
-        self.n_mlt_bins,self.n_mlat_bins,self.n_dF_bins = nmlt,nmlat,ndF
-
-        #The mlat bins are orgainized like -50:-dlat:-90,50:dlat:90
-        self.mlats = np.concatenate([np.linspace(-90.,-50.,self.n_mlat_bins/2)[::-1],
-                                            np.linspace(50.,90.,self.n_mlat_bins/2)])
-
-        self.mlts = np.linspace(0.,24.,self.n_mlt_bins)
-        
-        self.fluxtypes = {1:"electron energy flux",
-                            2:"ion energy flux",
-                            3:"electron number flux",
-                            4:"ion number flux",
-                            5:"electron average energy",
-                            6:"ion average energy"}
-
-        #Determine file names
-        file_suffix = '_n' if (jtype in [3,4] or 'number flux' in jtype) else ''
-        self.afile = os.path.join(ovation_datadir,'premodel/%s_%s%s.txt' % (season,atype,file_suffix))
-        self.pfile = os.path.join(ovation_datadir,'premodel/%s_prob_b_%s.txt' % (season,atype))
-        #Defualt values of header (don't know why need yet)
-        # b1 = 0. 
-        # b2 = 0.
-        # yend = 1900
-        # dend = 1
-        # y0 = 1900
-        # d0 = 1
-        # files_done = 0
-        # sf0 = 0
-        self.valid_atypes = ['diff','mono','wave','ions']
-
-        with open(self.afile,'r') as f:
-            aheader = f.readline() # y0,d0,yend,dend,files_done,sf0
-            #print "Read Auroral Flux Coefficient File %s,\n Header: %s" % (self.afile,aheader)
-            # Don't know if it will read from where f pointer is after reading header line
-            adata = np.genfromtxt(f,max_rows=nmlat*nmlt)
-            #print "First line was %s" % (str(adata[0,:]))
-
-        self.b1a, self.b2a = np.zeros((nmlt,nmlat)), np.zeros((nmlt,nmlat))
-        self.b1a.fill(np.nan)
-        self.b2a.fill(np.nan)
-        mlt_bin_inds,mlat_bin_inds = adata[:,0].astype(int),adata[:,1].astype(int) 
-        self.b1a[mlt_bin_inds,mlat_bin_inds]=adata[:,2]
-        self.b2a[mlt_bin_inds,mlat_bin_inds]=adata[:,3]
-
-        self.b1p, self.b2p = np.zeros((nmlt,nmlat)), np.zeros((nmlt,nmlat))
-        self.prob = np.zeros((nmlt,nmlat,ndF))
-        self.b1p.fill(np.nan)
-        self.b2p.fill(np.nan)
-        self.prob.fill(np.nan)
-        #pdata has 2 columns, b1, b2 for first 15361 rows
-        #pdata has nmlat*nmlt rows (one for each positional bin)
-
-        if atype in ['diff','mono','wave']:
-            with open(self.pfile,'r') as f:
-                pheader = f.readline() #y0,d0,yend,dend,files_done,sf0
-                # Don't know if it will read from where f pointer is after reading header line
-                pdata_b = np.genfromtxt(f,max_rows=nmlt*nmlat) # 2 columns, b1 and b2
-                #print "Shape of b1p,b2p should be nmlt*nmlat=%d, is %s" % (nmlt*nmlat,len(pdata_b[:,0]))
-                pdata_p = np.genfromtxt(f,max_rows=nmlt*nmlat*ndF) # 1 column, pval
-
-            #in the file the probability is stored with coupling strength bin
-            #varying fastest (this is Fortran indexing order)
-            pdata_p_column_dFbin = pdata_p.reshape((-1,ndF),order='F')
-
-            #I don't know why this is not used for atype 'ions'
-            #mlt is first dimension
-            self.b1p[mlt_bin_inds,mlat_bin_inds]=pdata_b[:,0]
-            self.b2p[mlt_bin_inds,mlat_bin_inds]=pdata_b[:,1]
-            for idF in range(ndF):
-                self.prob[mlt_bin_inds,mlat_bin_inds,idF]=pdata_p_column_dFbin[:,idF]
-
-            # if season=='spring' and atype=='diff' and jtype=='electron energy flux':
-            #   print self.b1p[22:26,138:142]
-            #   print self.prob[22:26,138:142,5]
-
-        #IDL original read
-        #readf,20,i,j,b1,b2,rF
-        #;;   b1a_all(atype, iseason,i,j) = b1
-        #;;   b2a_all(atype, iseason,i,j) = b2
-        #adata has 5 columns, mlt bin number, mlat bin number, b1, b2, rF
-        #adata has nmlat*nmlt rows (one for each positional bin)
-
-    def which_dF_bin(self,dF):
-        """
-        
-        Given a coupling strength value, finds the bin it falls into
-        
-        """
-        dFave = 4421. #Magic numbers!
-        dFstep = dFave/8.
-        i_dFbin = np.round(dF/dFstep)
-        #Range check 0 <= i_dFbin <= n_dF_bins-1
-        if i_dFbin < 0 or i_dFbin > self.n_dF_bins-1: 
-            i_dFbin = 0 if i_dFbin < 0 else self.n_dF_bins-1
-        return int(i_dFbin)
-
-    def prob_estimate(self,dF,i_mlt_bin,i_mlat_bin):
-        """
-
-        Estimate probability of <something> by using tabulated
-        linear regression coefficients ( from prob_b files ) 
-        WRT coupling strength dF (which are different for each position bin)
-        
-        If p doesn't come out sensible by the initial regression, 
-        (i.e both regression coefficients are zero)
-        then tries loading from the probability array. If the value
-        in the array is zero, then estimates a value using adjacent 
-        coupling strength bins in the probability array.
-
-        """ 
-        #Look up the regression coefficients
-        b1,b2 = self.b1p[i_mlt_bin,i_mlat_bin],self.b2p[i_mlt_bin,i_mlat_bin]
-
-        p = b1 + b2*dF #What is this the probability of?
-        
-        #range check 0<=p<=1
-        if p < 0. or p > 1.:
-            p = 1. if p > 1. else 0.
-
-        if b1 == 0. and b2 == 0.:
-            i_dFbin = self.which_dF_bin(dF)
-            #Get the tabulated probability
-            p = self.prob[i_mlt_bin,i_mlat_bin,i_dFbin]
-
-            if p == 0.:
-                #If no tabulated probability we must estimate by interpolating
-                #between adjacent coupling strength bins
-                i_dFbin_1 = i_dFbin - 1 if i_dFbin > 0 else i_dFbin+2 #one dF bin before by preference, two after in extremis
-                i_dFbin_2 = i_dFbin + 1 if i_dFbin < self.n_dF_bins-1 else i_dFbin-2 #one dF bin after by preference, two before in extremis
-                p = (self.prob[i_mlt_bin,i_mlat_bin,i_dFbin_1] + self.prob[i_mlt_bin,i_mlat_bin,i_dFbin_2])/2.
-        
-        return p
-
-    def estimate_auroral_flux(self,dF,i_mlt_bin,i_mlat_bin):
-        """
-        Does what it says on the tin,
-        estimates the flux using the regression coeffecients in the 'a' files
-
-        """
-        b1,b2 = self.b1a[i_mlt_bin,i_mlat_bin],self.b2a[i_mlt_bin,i_mlat_bin]
-        p = self.prob_estimate(dF,i_mlt_bin,i_mlat_bin)
-        #print p,b1,b2,dF
-        flux = (b1+b2*dF)*p
-        return self.correct_flux(flux)
-        
-    def correct_flux(self,flux):
-        """
-        A series of magical (unexplained,unknown) corrections to flux given a particular
-        type of flux
-        """
-        fluxtype = self.jtype
-
-        if flux < 0.:
-            flux = 0.
-
-        if self.atype is not 'ions':
-            #Electron Energy Flux
-            if fluxtype in [1,self.fluxtypes[1]]:
-              if flux > 10.:
-                flux = 0.5
-              elif flux > 5.:
-                flux = 5.
-            
-            #Electron Number Flux
-            if fluxtype in [3,self.fluxtypes[3]]:
-              if flux > 2.0e9:
-                flux = 1.0e9
-              elif flux > 2.0e10:
-                flux = 0.
-        else:
-            #Ion Energy Flux
-            if fluxtype in [2,self.fluxtypes[2]]:
-              if flux > 2.:
-                flux = 2.
-              elif flux > 4.:
-                flux = 0.25
-              
-            #Ion Number Flux
-            if fluxtype in [4,self.fluxtypes[4]]:
-              if flux > 1.0e8:
-                flux = 1.0e8
-              elif flux > 5.0e8:
-                flux = 0.
-        return flux
-
-    def get_gridded_flux(self,dF,combined_N_and_S=False,interp_N=True):
-        """
-        Return the flux interpolated onto arbitary locations
-        in mlats and mlts
-        
-        combined_N_and_S, bool, optional
-
-            Average the fluxes for northern and southern hemisphere
-            and use them for both hemispheres (this is what standard
-            ovation prime does always I think, so I've made it default)
-            The original code says that this result is appropriate for 
-            the northern hemisphere, and to use 365 - actual doy to
-            get a combined result appropriate for the southern hemisphere
-
-        interp_N, bool, optional
-
-            Interpolate flux linearly for each latitude ring in the wedge
-            of low coverage in northern hemisphere dawn/midnight region
-
-        """
-
-        fluxgridN = np.zeros((self.n_mlat_bins/2,self.n_mlt_bins))
-        fluxgridN.fill(np.nan)
-        #Make grid coordinates
-        mlatgridN,mltgridN = np.meshgrid(self.mlats[self.n_mlat_bins/2:],self.mlts,indexing='ij')
-        
-        fluxgridS = np.zeros((self.n_mlat_bins/2,self.n_mlt_bins))
-        fluxgridS.fill(np.nan)
-        #Make grid coordinates
-        mlatgridS,mltgridS = np.meshgrid(self.mlats[:self.n_mlat_bins/2],self.mlts,indexing='ij')
-        #print self.mlats[:self.n_mlat_bins/2]
-        
-        for i_mlt in range(self.n_mlt_bins):
-            for j_mlat in range(self.n_mlat_bins/2):
-                #The mlat bins are orgainized like -50:-dlat:-90,50:dlat:90
-                fluxgridN[j_mlat,i_mlt] = self.estimate_auroral_flux(dF,i_mlt,self.n_mlat_bins/2+j_mlat)
-                fluxgridS[j_mlat,i_mlt] = self.estimate_auroral_flux(dF,i_mlt,j_mlat)
-
-        if interp_N:
-            fluxgridN,inwedge = self.interp_wedge(mlatgridN,mltgridN,fluxgridN)
-            self.inwedge = inwedge
-
-        if not combined_N_and_S:
-            return mlatgridN,mltgridN,fluxgridN,mlatgridS,mltgridS,fluxgridS
-        else:
-            return mlatgridN,mltgridN,(fluxgridN+fluxgridS)/2.
-
-    def interp_wedge(self,mlatgridN,mltgridN,fluxgridN):
-        """
-        Interpolates across the wedge shaped data gap
-        around 50 magnetic latitude and 23-4 MLT.
-        Interpolation is performed individually 
-        across each magnetic latitude ring,
-        only missing flux values are filled with the
-        using the interpolant
-        """
-        #Constants copied verbatim from IDL code
-        x_mlt_min=-1.0   #minimum MLT for interpolation [hours] --change if desired
-        x_mlt_max=4.0    #maximum MLT for interpolation [hours] --change if desired
-        x_mlat_min=49.0  #minimum MLAT for interpolation [degrees]
-        #x_mlat_max=67.0
-        x_mlat_max=75.0  #maximum MLAT for interpolation [degrees] --change if desired (LMK increased this from 67->75)
-
-        valid_interp_mlat_bins = np.logical_and(mlatgridN[:,0]>=x_mlat_min,mlatgridN[:,0]<=x_mlat_max).flatten()
-        inwedge = np.zeros(fluxgridN.shape,dtype=bool) #Store where we did interpolation
-
-        for i_mlat_bin in np.flatnonzero(valid_interp_mlat_bins).tolist():
-            #Technically any row in the MLT grid would do, but for consistancy use the i_mlat_bin-th one
-            this_mlat = mlatgridN[i_mlat_bin,0]
-            this_mlt = mltgridN[i_mlat_bin,:]
-            this_flux = fluxgridN[i_mlat_bin,:]
-
-            #Change from 0-24 MLT to -12 to 12 MLT, so that there is no discontiunity at midnight
-            #when we interpolate
-            this_mlt[this_mlt>12.] = this_mlt[this_mlt>12.]-24.
-
-            valid_interp_mlt_bins = np.logical_and(this_mlt>=x_mlt_min,this_mlt<=x_mlt_max).flatten()
-            mlt_bins_missing_flux = np.logical_not(this_flux>0.).flatten()
-            
-            interp_bins_missing_flux = np.logical_and(valid_interp_mlt_bins,mlt_bins_missing_flux)
-
-            inwedge[i_mlat_bin,:] = interp_bins_missing_flux
-
-            if np.count_nonzero(interp_bins_missing_flux) > 0:
-                
-                #Bins right next to missing wedge probably have bad statistics, so
-                #don't include them
-                interp_bins_missing_flux_inds = np.flatnonzero(interp_bins_missing_flux)
-                nedge=6
-                for edge_offset in range(1,nedge+1):
-                    lower_edge_ind = interp_bins_missing_flux_inds[0]-edge_offset
-                    upper_edge_ind = np.mod(interp_bins_missing_flux_inds[-1]+edge_offset,len(interp_bins_missing_flux))
-                    interp_bins_missing_flux[lower_edge_ind] = interp_bins_missing_flux[interp_bins_missing_flux_inds[0]]
-                    interp_bins_missing_flux[upper_edge_ind] = interp_bins_missing_flux[interp_bins_missing_flux_inds[-1]]
-                    
-                interp_source_bins = np.flatnonzero(np.logical_not(interp_bins_missing_flux))
-
-                #flux_interp = interpolate.PchipInterpolator(this_mlt[interp_source_bins],this_flux[interp_source_bins])
-                flux_interp = interpolate.interp1d(this_mlt[interp_source_bins],this_flux[interp_source_bins],kind='linear')
-                fluxgridN[i_mlat_bin,interp_bins_missing_flux] = flux_interp(this_mlt[interp_bins_missing_flux])
-
-                #print fluxgridN[i_mlat_bin,interp_bins_missing_flux]
-                #print "For latitude %.1f, replaced %d flux bins between MLT %.1f and %.1f with interpolated flux..." % (this_mlat,
-                #   np.count_nonzero(interp_bins_missing_flux),np.nanmin(this_mlt[interp_bins_missing_flux]),
-                #   np.nanmax(this_mlt[interp_bins_missing_flux]))
-
-        #notwedge = np.logical_not(inwedge)
-        #crazy = np.logical_and(inwedge,fluxgridN>np.nanpercentile(fluxgridN[notwedge],90.))
-        #fluxgridN[crazy]=np.nanpercentile(fluxgridN[notwedge],90.)
-
-        return fluxgridN,inwedge
->>>>>>> fd98ada4
-
 
 class SeasonalFluxEstimator(object):
     """
